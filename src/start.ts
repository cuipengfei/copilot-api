#!/usr/bin/env node

import { defineCommand } from "citty"
import clipboard from "clipboardy"
import consola from "consola"
import { serve, type ServerHandler } from "srvx"
import invariant from "tiny-invariant"

import type { Model } from "./services/copilot/get-models"

import { ensurePaths } from "./lib/paths"
import { generateEnvScript } from "./lib/shell"
import { state } from "./lib/state"
import { setupCopilotToken, setupGitHubToken } from "./lib/token"
import { cacheModels, cacheVSCodeVersion } from "./lib/utils"
import { server } from "./server"

interface RunServerOptions {
  port: number
  verbose: boolean
  accountType: string
  manual: boolean
  rateLimit?: number
  rateLimitWait: boolean
  githubToken?: string
  claudeCode: boolean
  showToken: boolean
<<<<<<< HEAD
  headerMode: string
}

const formatModelInfo = (model: Model) => {
  const contextWindow = model.capabilities?.limits?.max_context_window_tokens
  const contextStr =
    contextWindow ? ` (${(contextWindow / 1000).toFixed(0)}K tokens)` : ""
  return `- ${model.id}${contextStr}`
=======
  claudeCodeEnv?: boolean
>>>>>>> ce6f058d
}

export async function runServer(options: RunServerOptions): Promise<void> {
  if (options.verbose) {
    consola.level = 5
    consola.info("Verbose logging enabled")
  }

  state.accountType = options.accountType
  if (options.accountType !== "individual") {
    consola.info(`Using ${options.accountType} plan GitHub account`)
  }

  state.manualApprove = options.manual
  state.rateLimitSeconds = options.rateLimit
  state.rateLimitWait = options.rateLimitWait
  state.showToken = options.showToken

  // Set header mode
  state.headerMode = options.headerMode as "savings" | "per-user-prompt"

  if (state.headerMode === "per-user-prompt") {
    consola.info(
      "Using per-user-prompt mode - mimics VS Code extension behavior",
    )
  } else {
    consola.info("Using savings mode - optimized for premium requests savings")
  }

  await ensurePaths()
  await cacheVSCodeVersion()

  if (options.githubToken) {
    // eslint-disable-next-line require-atomic-updates
    state.githubToken = options.githubToken
    consola.info("Using provided GitHub token")
  } else {
    await setupGitHubToken()
  }

  await setupCopilotToken()
  await cacheModels()

  consola.info(
    `Available models: \n${state.models?.data.map((model) => formatModelInfo(model)).join("\n")}`,
  )

  const serverUrl = `http://localhost:${options.port}`

  if (options.claudeCode && options.claudeCodeEnv) {
    invariant(state.models, "Models should be loaded by now")

    const selectedModel = await consola.prompt(
      "Select a model to use with Claude Code",
      {
        type: "select",
        options: state.models.data.map((model) => model.id),
      },
    )

    const selectedSmallModel = await consola.prompt(
      "Select a small model to use with Claude Code",
      {
        type: "select",
        options: state.models.data.map((model) => model.id),
      },
    )

    const command = generateEnvScript(
      {
        ANTHROPIC_BASE_URL: serverUrl,
        ANTHROPIC_AUTH_TOKEN: "dummy",
        ANTHROPIC_MODEL: selectedModel,
        ANTHROPIC_SMALL_FAST_MODEL: selectedSmallModel,
      },
      "claude",
    )

    try {
      clipboard.writeSync(command)
      consola.success("Copied Claude Code command to clipboard!")
    } catch {
      consola.warn(
        "Failed to copy to clipboard. Here is the Claude Code command:",
      )
      consola.log(command)
    }
  }

  consola.box(
    `🌐 Usage Viewer: https://ericc-ch.github.io/copilot-api?endpoint=${serverUrl}/usage`,
  )
  serve({
    fetch: server.fetch as ServerHandler,
    port: options.port,
    bun: {
      idleTimeout: 255, // gemini timeout
    },
  })
}

export const start = defineCommand({
  meta: {
    name: "start",
    description: "Start the Copilot API server",
  },
  args: {
    port: {
      alias: "p",
      type: "string",
      default: "4141",
      description: "Port to listen on",
    },
    verbose: {
      alias: "v",
      type: "boolean",
      default: false,
      description: "Enable verbose logging",
    },
    "account-type": {
      alias: "a",
      type: "string",
      default: "individual",
      description: "Account type to use (individual, business, enterprise)",
    },
    manual: {
      type: "boolean",
      default: false,
      description: "Enable manual request approval",
    },
    "rate-limit": {
      alias: "r",
      type: "string",
      description: "Rate limit in seconds between requests",
    },
    wait: {
      alias: "w",
      type: "boolean",
      default: false,
      description:
        "Wait instead of error when rate limit is hit. Has no effect if rate limit is not set",
    },
    "github-token": {
      alias: "g",
      type: "string",
      description:
        "Provide GitHub token directly (must be generated using the `auth` subcommand)",
    },
    "claude-code": {
      alias: "c",
      type: "boolean",
      default: false,
      description:
        "Generate a command to launch Claude Code with Copilot API config",
    },
    "show-token": {
      type: "boolean",
      default: false,
      description: "Show GitHub and Copilot tokens on fetch and refresh",
    },
<<<<<<< HEAD
    "header-mode": {
      type: "string",
      default: "savings",
      description:
        "Header mode: savings (default, cost-optimized) or per-user-prompt (VS Code Copilot extension behavior)",
=======
    "claude-code-env": {
      type: "boolean",
      default: true,
      description: "Generate Claude Code Environment variables",
>>>>>>> ce6f058d
    },
  },
  run({ args }) {
    const rateLimitRaw = args["rate-limit"]
    const rateLimit =
      // eslint-disable-next-line @typescript-eslint/no-unnecessary-condition
      rateLimitRaw === undefined ? undefined : Number.parseInt(rateLimitRaw, 10)

    return runServer({
      port: Number.parseInt(args.port, 10),
      verbose: args.verbose,
      accountType: args["account-type"],
      manual: args.manual,
      rateLimit,
      rateLimitWait: args.wait,
      githubToken: args["github-token"],
      claudeCode: args["claude-code"],
      showToken: args["show-token"],
<<<<<<< HEAD
      headerMode: args["header-mode"],
=======
      claudeCodeEnv: args["claude-code-env"],
>>>>>>> ce6f058d
    })
  },
})<|MERGE_RESOLUTION|>--- conflicted
+++ resolved
@@ -25,18 +25,15 @@
   githubToken?: string
   claudeCode: boolean
   showToken: boolean
-<<<<<<< HEAD
+  claudeCodeEnv?: boolean
   headerMode: string
 }
 
 const formatModelInfo = (model: Model) => {
-  const contextWindow = model.capabilities?.limits?.max_context_window_tokens
+  const contextWindow = model.capabilities.limits?.max_context_window_tokens
   const contextStr =
     contextWindow ? ` (${(contextWindow / 1000).toFixed(0)}K tokens)` : ""
   return `- ${model.id}${contextStr}`
-=======
-  claudeCodeEnv?: boolean
->>>>>>> ce6f058d
 }
 
 export async function runServer(options: RunServerOptions): Promise<void> {
@@ -197,18 +194,16 @@
       default: false,
       description: "Show GitHub and Copilot tokens on fetch and refresh",
     },
-<<<<<<< HEAD
-    "header-mode": {
-      type: "string",
-      default: "savings",
-      description:
-        "Header mode: savings (default, cost-optimized) or per-user-prompt (VS Code Copilot extension behavior)",
-=======
     "claude-code-env": {
       type: "boolean",
       default: true,
       description: "Generate Claude Code Environment variables",
->>>>>>> ce6f058d
+    },
+    "header-mode": {
+      type: "string",
+      default: "savings",
+      description:
+        "Header mode: savings (default, cost-optimized) or per-user-prompt (VS Code Copilot extension behavior)",
     },
   },
   run({ args }) {
@@ -227,11 +222,8 @@
       githubToken: args["github-token"],
       claudeCode: args["claude-code"],
       showToken: args["show-token"],
-<<<<<<< HEAD
+      claudeCodeEnv: args["claude-code-env"],
       headerMode: args["header-mode"],
-=======
-      claudeCodeEnv: args["claude-code-env"],
->>>>>>> ce6f058d
     })
   },
 })