--- conflicted
+++ resolved
@@ -129,11 +129,7 @@
     fetch: server.fetch as ServerHandler,
     port: options.port,
     bun: {
-<<<<<<< HEAD
-      idleTimeout: 255,
-=======
       idleTimeout: 255, // gemini timeout
->>>>>>> 8f21b6e6
     },
   })
 }
