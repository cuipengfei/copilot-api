--- conflicted
+++ resolved
@@ -41,18 +41,6 @@
         model: chunk.model,
         stop_reason: null,
         stop_sequence: null,
-<<<<<<< HEAD
-        usage: {
-          input_tokens: chunk.usage?.prompt_tokens ?? 0,
-          output_tokens: 0, // Will be updated in message_delta when finished
-          ...(chunk.usage?.prompt_tokens_details?.cached_tokens
-            !== undefined && {
-            cache_read_input_tokens:
-              chunk.usage.prompt_tokens_details.cached_tokens,
-          }),
-        },
-=======
->>>>>>> ce6f058d
       },
     })
     state.messageStartSent = true
