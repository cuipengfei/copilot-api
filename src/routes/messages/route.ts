--- conflicted
+++ resolved
@@ -2,12 +2,8 @@
 
 import { forwardError } from "~/lib/error"
 
-<<<<<<< HEAD
-import { handleCompletion, handleCountTokens } from "./handler"
-=======
 import { handleCountTokens } from "./count-tokens-handler"
 import { handleCompletion } from "./handler"
->>>>>>> ce6f058d
 
 export const messageRoutes = new Hono()
 
