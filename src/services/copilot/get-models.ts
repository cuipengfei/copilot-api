import { copilotBaseUrl, copilotHeaders } from "~/lib/api-config"
import { HTTPError } from "~/lib/error"
import { state } from "~/lib/state"

export const getModels = async () => {
  const response = await fetch(`${copilotBaseUrl(state)}/models`, {
    headers: copilotHeaders(state),
  })

  if (!response.ok) throw new HTTPError("Failed to get models", response)

  return (await response.json()) as ModelsResponse
}

export interface ModelsResponse {
  data: Array<Model>
  object: string
}

interface ModelLimits {
  max_context_window_tokens?: number
  max_output_tokens?: number
  max_prompt_tokens?: number
  max_inputs?: number
}

interface ModelSupports {
  tool_calls?: boolean
  parallel_tool_calls?: boolean
  dimensions?: boolean
}

interface ModelCapabilities {
  family: string
  limits?: ModelLimits
  object: string
  supports: ModelSupports
  tokenizer: string
  type: string
}

export interface Model {
<<<<<<< HEAD
  capabilities?: ModelCapabilities
=======
  capabilities: ModelCapabilities
>>>>>>> ce6f058d
  id: string
  model_picker_enabled: boolean
  name: string
  object: string
  preview: boolean
  vendor: string
  version: string
  policy?: {
    state: string
    terms: string
  }
}<|MERGE_RESOLUTION|>--- conflicted
+++ resolved
@@ -40,11 +40,7 @@
 }
 
 export interface Model {
-<<<<<<< HEAD
-  capabilities?: ModelCapabilities
-=======
   capabilities: ModelCapabilities
->>>>>>> ce6f058d
   id: string
   model_picker_enabled: boolean
   name: string
