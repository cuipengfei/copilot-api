--- conflicted
+++ resolved
@@ -151,33 +151,19 @@
 
 The following command line options are available for the `start` command:
 
-<<<<<<< HEAD
-| Option         | Description                                                                      | Default    | Alias |
-| -------------- | -------------------------------------------------------------------------------- | ---------- | ----- |
-| --port         | Port to listen on                                                                | 4141       | -p    |
-| --verbose      | Enable verbose logging                                                           | false      | -v    |
-| --account-type | Account type to use (individual, business, enterprise)                           | individual | -a    |
-| --manual       | Enable manual request approval                                                   | false      | none  |
-| --rate-limit   | Rate limit in seconds between requests                                           | none       | -r    |
-| --wait         | Wait instead of error when rate limit is hit                                     | false      | -w    |
-| --github-token | Provide GitHub token directly (must be generated using the `auth` subcommand)    | none       | -g    |
-| --claude-code  | Generate a command to launch Claude Code with Copilot API config                 | false      | -c    |
-| --show-token   | Show GitHub and Copilot tokens on fetch and refresh                              | false      | none  |
-| --header-mode  | Header mode: savings (cost-optimized) or per-user-prompt (mimics VS Code extension) | savings    | none  |
-=======
-| Option         | Description                                                                   | Default    | Alias |
-| -------------- | ----------------------------------------------------------------------------- | ---------- | ----- |
-| --port         | Port to listen on                                                             | 4141       | -p    |
-| --verbose      | Enable verbose logging                                                        | false      | -v    |
-| --account-type | Account type to use (individual, business, enterprise)                        | individual | -a    |
-| --manual       | Enable manual request approval                                                | false      | none  |
-| --rate-limit   | Rate limit in seconds between requests                                        | none       | -r    |
-| --wait         | Wait instead of error when rate limit is hit                                  | false      | -w    |
-| --github-token | Provide GitHub token directly (must be generated using the `auth` subcommand) | none       | -g    |
-| --claude-code  | Generate a command to launch Claude Code with Copilot API config              | false      | -c    |
-| --claude-code-env  | Generate Claude Code Environment variables             | true      | none    |
-| --show-token   | Show GitHub and Copilot tokens on fetch and refresh                           | false      | none  |
->>>>>>> ce6f058d
+| Option            | Description                                                                         | Default    | Alias |
+| ----------------- | ----------------------------------------------------------------------------------- | ---------- | ----- |
+| --port            | Port to listen on                                                                   | 4141       | -p    |
+| --verbose         | Enable verbose logging                                                              | false      | -v    |
+| --account-type    | Account type to use (individual, business, enterprise)                              | individual | -a    |
+| --manual          | Enable manual request approval                                                      | false      | none  |
+| --rate-limit      | Rate limit in seconds between requests                                              | none       | -r    |
+| --wait            | Wait instead of error when rate limit is hit                                        | false      | -w    |
+| --github-token    | Provide GitHub token directly (must be generated using the `auth` subcommand)       | none       | -g    |
+| --claude-code     | Generate a command to launch Claude Code with Copilot API config                    | false      | -c    |
+| --claude-code-env | Generate Claude Code Environment variables                                          | true       | none  |
+| --show-token      | Show GitHub and Copilot tokens on fetch and refresh                                 | false      | none  |
+| --header-mode     | Header mode: savings (cost-optimized) or per-user-prompt (mimics VS Code extension) | savings    | none  |
 
 ### Auth Command Options
 
